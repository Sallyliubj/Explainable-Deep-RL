--- conflicted
+++ resolved
@@ -228,8 +228,6 @@
     else:
         explanation += "- This is a narrower spectrum antibiotic.\n"
 
-<<<<<<< HEAD
-=======
     return explanation
 
 def explain_recommendation_v2(antibiotic: str, q_value: float, patient_state: np.ndarray, feature_names: List[str]) -> str:
@@ -283,5 +281,4 @@
         if los is not None and los > 7 and patient_features.get('mortality', 0) == 1:
             explanation += "  Consider escalation if broad coverage was not initially used.\n"
 
->>>>>>> 1366e8a2
     return explanation